mod siginfo_ext;
pub mod signals;
pub mod state;

pub use crate::instance::signals::{signal_handler_none, SignalBehavior, SignalHandler};
pub use crate::instance::state::State;

use crate::alloc::{Alloc, HOST_PAGE_SIZE_EXPECTED};
use crate::context::Context;
use crate::embed_ctx::CtxMap;
use crate::error::Error;
use crate::module::{self, FunctionHandle, FunctionPointer, Global, GlobalValue, Module, TrapCode};
use crate::region::RegionInternal;
use crate::val::{UntypedRetVal, Val};
use crate::WASM_PAGE_SIZE;
<<<<<<< HEAD
use libc::{
    c_void, pthread_kill, pthread_self, pthread_t, siginfo_t, uintptr_t, SIGALRM, SIGBUS, SIGSEGV,
};
use lucet_module_data::TrapCode;

=======
use libc::{c_void, siginfo_t, uintptr_t};
use lucet_module::InstanceRuntimeData;
>>>>>>> eca48fb5
use memoffset::offset_of;
use std::any::Any;
use std::cell::{BorrowError, BorrowMutError, Ref, RefCell, RefMut, UnsafeCell};
use std::marker::PhantomData;
use std::mem;
use std::ops::{Deref, DerefMut};
use std::ptr::{self, NonNull};
use std::sync::atomic::{AtomicBool, Ordering};
use std::sync::{Arc, Mutex, Weak};

pub const LUCET_INSTANCE_MAGIC: u64 = 746932922;

thread_local! {
    /// The host context.
    ///
    /// Control returns here implicitly due to the setup in `Context::init()` when guest functions
    /// return normally. Control can return here explicitly from signal handlers when the guest
    /// program needs to be terminated.
    ///
    /// This is an `UnsafeCell` due to nested borrows. The context must be borrowed mutably when
    /// swapping to the guest context, which means that borrow exists for the entire time the guest
    /// function runs even though the mutation to the host context is done only at the beginning of
    /// the swap. Meanwhile, the signal handler can run at any point during the guest function, and
    /// so it also must be able to immutably borrow the host context if it needs to swap back. The
    /// runtime borrowing constraints for a `RefCell` are therefore too strict for this variable.
    pub(crate) static HOST_CTX: UnsafeCell<Context> = UnsafeCell::new(Context::new());

    /// The currently-running `Instance`, if one exists.
    pub(crate) static CURRENT_INSTANCE: RefCell<Option<NonNull<Instance>>> = RefCell::new(None);
}

/// A smart pointer to an [`Instance`](struct.Instance.html) that properly manages cleanup when dropped.
///
/// Instances are always stored in memory backed by a `Region`; we never want to create one directly
/// with the Rust allocator. This type allows us to abide by that rule while also having an owned
/// type that cleans up the instance when we are done with it.
///
/// Since this type implements `Deref` and `DerefMut` to `Instance`, it can usually be treated as
/// though it were a `&mut Instance`.
pub struct InstanceHandle {
    inst: NonNull<Instance>,
    needs_inst_drop: bool,
}

// raw pointer lint
unsafe impl Send for InstanceHandle {}

/// Create a new `InstanceHandle`.
///
/// This is not meant for public consumption, but rather is used to make implementations of
/// `Region`.
///
/// # Safety
///
/// This function runs the guest code for the WebAssembly `start` section, and running any guest
/// code is potentially unsafe; see [`Instance::run()`](struct.Instance.html#method.run).
pub fn new_instance_handle(
    instance: *mut Instance,
    module: Arc<dyn Module>,
    alloc: Alloc,
    embed_ctx: CtxMap,
) -> Result<InstanceHandle, Error> {
    let inst = NonNull::new(instance)
        .ok_or(lucet_format_err!("instance pointer is null; this is a bug"))?;

    lucet_ensure!(
        unsafe { inst.as_ref().magic } != LUCET_INSTANCE_MAGIC,
        "created a new instance handle in memory with existing instance magic; this is a bug"
    );

    let mut handle = InstanceHandle {
        inst,
        needs_inst_drop: false,
    };

    let inst = Instance::new(alloc, module, embed_ctx);

    unsafe {
        // this is wildly unsafe! you must be very careful to not let the drop impls run on the
        // uninitialized fields; see
        // <https://doc.rust-lang.org/std/mem/fn.forget.html#use-case-1>

        // write the whole struct into place over the uninitialized page
        ptr::write(&mut *handle, inst);
    };

    handle.needs_inst_drop = true;

    handle.reset()?;

    Ok(handle)
}

pub fn instance_handle_to_raw(mut inst: InstanceHandle) -> *mut Instance {
    inst.needs_inst_drop = false;
    inst.inst.as_ptr()
}

pub unsafe fn instance_handle_from_raw(
    ptr: *mut Instance,
    needs_inst_drop: bool,
) -> InstanceHandle {
    InstanceHandle {
        inst: NonNull::new_unchecked(ptr),
        needs_inst_drop,
    }
}

// Safety argument for these deref impls: the instance's `Alloc` field contains an `Arc` to the
// region that backs this memory, keeping the page containing the `Instance` alive as long as the
// region exists

impl Deref for InstanceHandle {
    type Target = Instance;
    fn deref(&self) -> &Self::Target {
        unsafe { self.inst.as_ref() }
    }
}

impl DerefMut for InstanceHandle {
    fn deref_mut(&mut self) -> &mut Self::Target {
        unsafe { self.inst.as_mut() }
    }
}

impl Drop for InstanceHandle {
    fn drop(&mut self) {
        if self.needs_inst_drop {
            unsafe {
                let inst = self.inst.as_mut();

                // Grab a handle to the region to ensure it outlives `inst`.
                //
                // This ensures that the region won't be dropped by `inst` being
                // dropped, which could result in `inst` being unmapped by the
                // Region *during* drop of the Instance's fields.
                let region: Arc<dyn RegionInternal> = inst.alloc().region.clone();

                // drop the actual instance
                std::ptr::drop_in_place(inst);

                // and now we can drop what may be the last Arc<Region>. If it is
                // it can safely do what it needs with memory; we're not running
                // destructors on it anymore.
                mem::drop(region);
            }
        }
    }
}

/// A Lucet program, together with its dedicated memory and signal handlers.
///
/// This is the primary interface for running programs, examining return values, and accessing the
/// WebAssembly heap.
///
/// `Instance`s are never created by runtime users directly, but rather are acquired from
/// [`Region`](../region/trait.Region.html)s and often accessed through
/// [`InstanceHandle`](../instance/struct.InstanceHandle.html) smart pointers. This guarantees that instances
/// and their fields are never moved in memory, otherwise raw pointers in the metadata could be
/// unsafely invalidated.
///
/// An instance occupies one 4096-byte page in memory, with a layout like:
/// ```text
/// 0xXXXXX000:
///   Instance {
///     .magic
///     .embed_ctx
///      ... etc ...
///   }
///
///   // unused space
///
///   InstanceInternals {
///     .globals
///     .instruction_counter
///   } // last address *inside* `InstanceInternals` is 0xXXXXXFFF
/// 0xXXXXY000: // start of next page, VMContext points here
///   Heap {
///     ..
///   }
/// ```
///
/// This layout allows modules to tightly couple to a handful of fields related to the instance,
/// rather than possibly requiring compiler-side changes (and recompiles) whenever `Instance`
/// changes.
///
/// It also obligates `Instance` to be immediately followed by the heap, but otherwise leaves the
/// locations of the stack, globals, and any other data, to be implementation-defined by the
/// `Region` that actually creates `Slot`s onto which `Instance` are mapped.
/// For information about the layout of all instance-related memory, see the documentation of
/// [MmapRegion](../region/mmap/struct.MmapRegion.html).
#[repr(C)]
#[repr(align(4096))]
pub struct Instance {
    /// Used to catch bugs in pointer math used to find the address of the instance
    magic: u64,

    /// The embedding context is a map containing embedder-specific values that are used to
    /// implement hostcalls
    pub(crate) embed_ctx: CtxMap,

    /// The program (WebAssembly module) that is the entrypoint for the instance.
    module: Arc<dyn Module>,

    /// The `Context` in which the guest program runs
    pub(crate) ctx: Context,

    /// Instance state and error information
    pub(crate) state: State,

    /// Small mutexed state used for remote kill switch functionality
    kill_state: Arc<KillState>,

    /// The memory allocated for this instance
    alloc: Alloc,

    /// Handler run for signals that do not arise from a known WebAssembly trap, or that involve
    /// memory outside of the current instance.
    fatal_handler: fn(&Instance) -> !,

    /// A fatal handler set from C
    c_fatal_handler: Option<unsafe extern "C" fn(*mut Instance)>,

    /// Handler run when `SIGBUS`, `SIGFPE`, `SIGILL`, or `SIGSEGV` are caught by the instance thread.
    signal_handler: Box<
        dyn Fn(
            &Instance,
            &Option<TrapCode>,
            libc::c_int,
            *const siginfo_t,
            *const c_void,
        ) -> SignalBehavior,
    >,

    /// Pointer to the function used as the entrypoint (for use in backtraces)
    entrypoint: Option<FunctionPointer>,

    /// The value passed back to the guest when resuming a yielded instance.
    pub(crate) resumed_val: Option<Box<dyn Any + 'static>>,

    /// `_padding` must be the last member of the structure.
    /// This marks where the padding starts to make the structure exactly 4096 bytes long.
    /// It is also used to compute the size of the structure up to that point, i.e. without padding.
    _padding: (),
}

/// Users of `Instance` must be very careful about when instances are dropped!
///
/// Typically you will not have to worry about this, as InstanceHandle will robustly handle
/// Instance drop semantics. If an instance is dropped, and the Region it's in has already dropped,
/// it may contain the last reference counted pointer to its Region. If so, when Instance's
/// destructor runs, Region will be dropped, and may free or otherwise invalidate the memory that
/// this Instance exists in, *while* the Instance destructor is executing.
impl Drop for Instance {
    fn drop(&mut self) {
        // Reset magic to indicate this instance
        // is no longer valid
        self.magic = 0;
    }
}

/// The result of running or resuming an [`Instance`](struct.Instance.html).
#[derive(Debug)]
pub enum RunResult {
    /// An instance returned with a value.
    ///
    /// The actual type of the contained value depends on the return type of the guest function that
    /// was called. For guest functions with no return value, it is undefined behavior to do
    /// anything with this value.
    Returned(UntypedRetVal),
    /// An instance yielded, potentially with a value.
    ///
    /// This arises when a hostcall invokes one of the
    /// [`Vmctx::yield_*()`](vmctx/struct.Vmctx.html#method.yield_) family of methods. Depending on which
    /// variant is used, the `YieldedVal` may contain a value passed from the guest context to the
    /// host.
    ///
    /// An instance that has yielded may only be resumed
    /// ([with](struct.Instance.html#method.resume_with_val) or
    /// [without](struct.Instance.html#method.resume) a value to returned to the guest),
    /// [reset](struct.Instance.html#method.reset), or dropped. Attempting to run an instance from a
    /// new entrypoint after it has yielded but without first resetting will result in an error.
    Yielded(YieldedVal),
}

impl RunResult {
    /// Try to get a return value from a run result, returning `Error::InstanceNotReturned` if the
    /// instance instead yielded.
    pub fn returned(self) -> Result<UntypedRetVal, Error> {
        match self {
            RunResult::Returned(rv) => Ok(rv),
            RunResult::Yielded(_) => Err(Error::InstanceNotReturned),
        }
    }

    /// Try to get a reference to a return value from a run result, returning
    /// `Error::InstanceNotReturned` if the instance instead yielded.
    pub fn returned_ref(&self) -> Result<&UntypedRetVal, Error> {
        match self {
            RunResult::Returned(rv) => Ok(rv),
            RunResult::Yielded(_) => Err(Error::InstanceNotReturned),
        }
    }

    /// Returns `true` if the instance returned a value.
    pub fn is_returned(&self) -> bool {
        self.returned_ref().is_ok()
    }

    /// Unwraps a run result into a return value.
    ///
    /// # Panics
    ///
    /// Panics if the instance instead yielded, with a panic message including the passed message.
    pub fn expect_returned(self, msg: &str) -> UntypedRetVal {
        self.returned().expect(msg)
    }

    /// Unwraps a run result into a returned value.
    ///
    /// # Panics
    ///
    /// Panics if the instance instead yielded.
    pub fn unwrap_returned(self) -> UntypedRetVal {
        self.returned().unwrap()
    }

    /// Try to get a yielded value from a run result, returning `Error::InstanceNotYielded` if the
    /// instance instead returned.
    pub fn yielded(self) -> Result<YieldedVal, Error> {
        match self {
            RunResult::Returned(_) => Err(Error::InstanceNotYielded),
            RunResult::Yielded(yv) => Ok(yv),
        }
    }

    /// Try to get a reference to a yielded value from a run result, returning
    /// `Error::InstanceNotYielded` if the instance instead returned.
    pub fn yielded_ref(&self) -> Result<&YieldedVal, Error> {
        match self {
            RunResult::Returned(_) => Err(Error::InstanceNotYielded),
            RunResult::Yielded(yv) => Ok(yv),
        }
    }

    /// Returns `true` if the instance yielded.
    pub fn is_yielded(&self) -> bool {
        self.yielded_ref().is_ok()
    }

    /// Unwraps a run result into a yielded value.
    ///
    /// # Panics
    ///
    /// Panics if the instance instead returned, with a panic message including the passed message.
    pub fn expect_yielded(self, msg: &str) -> YieldedVal {
        self.yielded().expect(msg)
    }

    /// Unwraps a run result into a yielded value.
    ///
    /// # Panics
    ///
    /// Panics if the instance instead returned.
    pub fn unwrap_yielded(self) -> YieldedVal {
        self.yielded().unwrap()
    }
}

/// APIs that are internal, but useful to implementors of extension modules; you probably don't want
/// this trait!
///
/// This is a trait rather than inherent `impl`s in order to keep the `lucet-runtime` API clean and
/// safe.
pub trait InstanceInternal {
    fn alloc(&self) -> &Alloc;
    fn alloc_mut(&mut self) -> &mut Alloc;
    fn module(&self) -> &dyn Module;
    fn state(&self) -> &State;
    fn valid_magic(&self) -> bool;
}

impl InstanceInternal for Instance {
    /// Get a reference to the instance's `Alloc`.
    fn alloc(&self) -> &Alloc {
        &self.alloc
    }

    /// Get a mutable reference to the instance's `Alloc`.
    fn alloc_mut(&mut self) -> &mut Alloc {
        &mut self.alloc
    }

    /// Get a reference to the instance's `Module`.
    fn module(&self) -> &dyn Module {
        self.module.deref()
    }

    /// Get a reference to the instance's `State`.
    fn state(&self) -> &State {
        &self.state
    }

    /// Check whether the instance magic is valid.
    fn valid_magic(&self) -> bool {
        self.magic == LUCET_INSTANCE_MAGIC
    }
}

// Public API
impl Instance {
    /// Run a function with arguments in the guest context at the given entrypoint.
    ///
    /// ```no_run
    /// # use lucet_runtime_internals::instance::InstanceHandle;
    /// # let instance: InstanceHandle = unimplemented!();
    /// // regular execution yields `Ok(UntypedRetVal)`
    /// let retval = instance.run("factorial", &[5u64.into()]).unwrap().unwrap_returned();
    /// assert_eq!(u64::from(retval), 120u64);
    ///
    /// // runtime faults yield `Err(Error)`
    /// let result = instance.run("faulting_function", &[]);
    /// assert!(result.is_err());
    /// ```
    ///
    /// # Safety
    ///
    /// This is unsafe in two ways:
    ///
    /// - The type of the entrypoint might not be correct. It might take a different number or
    /// different types of arguments than are provided to `args`. It might not even point to a
    /// function! We will likely add type information to `lucetc` output so we can dynamically check
    /// the type in the future.
    ///
    /// - The entrypoint is foreign code. While we may be convinced that WebAssembly compiled to
    /// native code by `lucetc` is safe, we do not have the same guarantee for the hostcalls that a
    /// guest may invoke. They might be implemented in an unsafe language, so we must treat this
    /// call as unsafe, just like any other FFI call.
    ///
    /// For the moment, we do not mark this as `unsafe` in the Rust type system, but that may change
    /// in the future.
    pub fn run(&mut self, entrypoint: &str, args: &[Val]) -> Result<RunResult, Error> {
        let func = self.module.get_export_func(entrypoint)?;
        self.run_func(func, &args)
    }

    /// Run a function with arguments in the guest context from the [WebAssembly function
    /// table](https://webassembly.github.io/spec/core/syntax/modules.html#tables).
    ///
    /// # Safety
    ///
    /// The same safety caveats of [`Instance::run()`](struct.Instance.html#method.run) apply.
    pub fn run_func_idx(
        &mut self,
        table_idx: u32,
        func_idx: u32,
        args: &[Val],
    ) -> Result<RunResult, Error> {
        let func = self.module.get_func_from_idx(table_idx, func_idx)?;
        self.run_func(func, &args)
    }

    /// Resume execution of an instance that has yielded without providing a value to the guest.
    ///
    /// This should only be used when the guest yielded with
    /// [`Vmctx::yield_()`](vmctx/struct.Vmctx.html#method.yield_) or
    /// [`Vmctx::yield_val()`](vmctx/struct.Vmctx.html#method.yield_val). Otherwise, this call will
    /// fail with `Error::InvalidArgument`.
    ///
    /// # Safety
    ///
    /// The foreign code safety caveat of [`Instance::run()`](struct.Instance.html#method.run)
    /// applies.
    pub fn resume(&mut self) -> Result<RunResult, Error> {
        self.resume_with_val(EmptyYieldVal)
    }

    /// Resume execution of an instance that has yielded, providing a value to the guest.
    ///
    /// The type of the provided value must match the type expected by
    /// [`Vmctx::yield_expecting_val()`](vmctx/struct.Vmctx.html#method.yield_expecting_val) or
    /// [`Vmctx::yield_val_expecting_val()`](vmctx/struct.Vmctx.html#method.yield_val_expecting_val).
    ///
    /// The provided value will be dynamically typechecked against the type the guest expects to
    /// receive, and if that check fails, this call will fail with `Error::InvalidArgument`.
    ///
    /// # Safety
    ///
    /// The foreign code safety caveat of [`Instance::run()`](struct.Instance.html#method.run)
    /// applies.
    pub fn resume_with_val<A: Any + 'static>(&mut self, val: A) -> Result<RunResult, Error> {
        match &self.state {
            State::Yielded { expecting, .. } => {
                // make sure the resumed value is of the right type
                if !expecting.is::<PhantomData<A>>() {
                    return Err(Error::InvalidArgument(
                        "type mismatch between yielded instance expected value and resumed value",
                    ));
                }
            }
            _ => return Err(Error::InvalidArgument("can only resume a yielded instance")),
        }

        self.resumed_val = Some(Box::new(val) as Box<dyn Any + 'static>);

        self.swap_and_return()
    }

    /// Reset the instance's heap and global variables to their initial state.
    ///
    /// The WebAssembly `start` section will also be run, if one exists.
    ///
    /// The embedder contexts present at instance creation or added with
    /// [`Instance::insert_embed_ctx()`](struct.Instance.html#method.insert_embed_ctx) are not
    /// modified by this call; it is the embedder's responsibility to clear or reset their state if
    /// necessary.
    ///
    /// # Safety
    ///
    /// This function runs the guest code for the WebAssembly `start` section, and running any guest
    /// code is potentially unsafe; see [`Instance::run()`](struct.Instance.html#method.run).
    pub fn reset(&mut self) -> Result<(), Error> {
        self.alloc.reset_heap(self.module.as_ref())?;
        let globals = unsafe { self.alloc.globals_mut() };
        let mod_globals = self.module.globals();
        for (i, v) in mod_globals.iter().enumerate() {
            globals[i] = match v.global() {
                Global::Import { .. } => {
                    return Err(Error::Unsupported(format!(
                        "global imports are unsupported; found: {:?}",
                        i
                    )));
                }
                Global::Def(def) => def.init_val(),
            };
        }

        self.state = State::Ready;

        self.run_start()?;

        Ok(())
    }

    /// Grow the guest memory by the given number of WebAssembly pages.
    ///
    /// On success, returns the number of pages that existed before the call.
    pub fn grow_memory(&mut self, additional_pages: u32) -> Result<u32, Error> {
        let additional_bytes =
            additional_pages
                .checked_mul(WASM_PAGE_SIZE)
                .ok_or(lucet_format_err!(
                    "additional pages larger than wasm address space",
                ))?;
        let orig_len = self
            .alloc
            .expand_heap(additional_bytes, self.module.as_ref())?;
        Ok(orig_len / WASM_PAGE_SIZE)
    }

    /// Return the WebAssembly heap as a slice of bytes.
    pub fn heap(&self) -> &[u8] {
        unsafe { self.alloc.heap() }
    }

    /// Return the WebAssembly heap as a mutable slice of bytes.
    pub fn heap_mut(&mut self) -> &mut [u8] {
        unsafe { self.alloc.heap_mut() }
    }

    /// Return the WebAssembly heap as a slice of `u32`s.
    pub fn heap_u32(&self) -> &[u32] {
        unsafe { self.alloc.heap_u32() }
    }

    /// Return the WebAssembly heap as a mutable slice of `u32`s.
    pub fn heap_u32_mut(&mut self) -> &mut [u32] {
        unsafe { self.alloc.heap_u32_mut() }
    }

    /// Return the WebAssembly globals as a slice of `i64`s.
    pub fn globals(&self) -> &[GlobalValue] {
        unsafe { self.alloc.globals() }
    }

    /// Return the WebAssembly globals as a mutable slice of `i64`s.
    pub fn globals_mut(&mut self) -> &mut [GlobalValue] {
        unsafe { self.alloc.globals_mut() }
    }

    /// Check whether a given range in the host address space overlaps with the memory that backs
    /// the instance heap.
    pub fn check_heap<T>(&self, ptr: *const T, len: usize) -> bool {
        self.alloc.mem_in_heap(ptr, len)
    }

    /// Check whether a context value of a particular type exists.
    pub fn contains_embed_ctx<T: Any>(&self) -> bool {
        self.embed_ctx.contains::<T>()
    }

    /// Get a reference to a context value of a particular type, if it exists.
    pub fn get_embed_ctx<T: Any>(&self) -> Option<Result<Ref<'_, T>, BorrowError>> {
        self.embed_ctx.try_get::<T>()
    }

    /// Get a mutable reference to a context value of a particular type, if it exists.
    pub fn get_embed_ctx_mut<T: Any>(&mut self) -> Option<Result<RefMut<'_, T>, BorrowMutError>> {
        self.embed_ctx.try_get_mut::<T>()
    }

    /// Insert a context value.
    ///
    /// If a context value of the same type already existed, it is returned.
    ///
    /// **Note**: this method is intended for embedder contexts that need to be added _after_ an
    /// instance is created and initialized. To add a context for an instance's entire lifetime,
    /// including the execution of its `start` section, see
    /// [`Region::new_instance_builder()`](trait.Region.html#method.new_instance_builder).
    pub fn insert_embed_ctx<T: Any>(&mut self, x: T) -> Option<T> {
        self.embed_ctx.insert(x)
    }

    /// Remove a context value of a particular type, returning it if it exists.
    pub fn remove_embed_ctx<T: Any>(&mut self) -> Option<T> {
        self.embed_ctx.remove::<T>()
    }

    /// Set the handler run when `SIGBUS`, `SIGFPE`, `SIGILL`, or `SIGSEGV` are caught by the
    /// instance thread.
    ///
    /// In most cases, these signals are unrecoverable for the instance that raised them, but do not
    /// affect the rest of the process.
    ///
    /// The default signal handler returns
    /// [`SignalBehavior::Default`](enum.SignalBehavior.html#variant.Default), which yields a
    /// runtime fault error.
    ///
    /// The signal handler must be
    /// [signal-safe](http://man7.org/linux/man-pages/man7/signal-safety.7.html).
    pub fn set_signal_handler<H>(&mut self, handler: H)
    where
        H: 'static
            + Fn(
                &Instance,
                &Option<TrapCode>,
                libc::c_int,
                *const siginfo_t,
                *const c_void,
            ) -> SignalBehavior,
    {
        self.signal_handler = Box::new(handler) as Box<SignalHandler>;
    }

    /// Set the handler run for signals that do not arise from a known WebAssembly trap, or that
    /// involve memory outside of the current instance.
    ///
    /// Fatal signals are not only unrecoverable for the instance that raised them, but may
    /// compromise the correctness of the rest of the process if unhandled.
    ///
    /// The default fatal handler calls `panic!()`.
    pub fn set_fatal_handler(&mut self, handler: fn(&Instance) -> !) {
        self.fatal_handler = handler;
    }

    /// Set the fatal handler to a C-compatible function.
    ///
    /// This is a separate interface, because C functions can't return the `!` type. Like the
    /// regular `fatal_handler`, it is not expected to return, but we cannot enforce that through
    /// types.
    ///
    /// When a fatal error occurs, this handler is run first, and then the regular `fatal_handler`
    /// runs in case it returns.
    pub fn set_c_fatal_handler(&mut self, handler: unsafe extern "C" fn(*mut Instance)) {
        self.c_fatal_handler = Some(handler);
    }

<<<<<<< HEAD
    pub fn kill_switch(&self) -> KillSwitch {
        KillSwitch {
            state: Arc::downgrade(&self.kill_state),
        }
=======
    #[inline]
    pub fn get_instruction_count(&self) -> u64 {
        self.get_instance_implicits().instruction_count
    }

    #[inline]
    pub fn set_instruction_count(&mut self, instruction_count: u64) {
        self.get_instance_implicits_mut().instruction_count = instruction_count;
>>>>>>> eca48fb5
    }
}

// Private API
impl Instance {
    fn new(alloc: Alloc, module: Arc<dyn Module>, embed_ctx: CtxMap) -> Self {
        let globals_ptr = alloc.slot().globals as *mut i64;
        let mut inst = Instance {
            magic: LUCET_INSTANCE_MAGIC,
            embed_ctx: embed_ctx,
            module,
            ctx: Context::new(),
<<<<<<< HEAD
            state: State::Ready {
                retval: UntypedRetVal::default(),
            },
            kill_state: Arc::new(KillState {
                should_terminate: AtomicBool::new(false),
                ctx_switch_done: AtomicBool::new(false),
                thread_id: Mutex::new(None),
            }),
=======
            state: State::Ready,
>>>>>>> eca48fb5
            alloc,
            fatal_handler: default_fatal_handler,
            c_fatal_handler: None,
            signal_handler: Box::new(signal_handler_none) as Box<SignalHandler>,
            entrypoint: None,
            resumed_val: None,
            _padding: (),
        };
        inst.set_globals_ptr(globals_ptr);
        inst.set_instruction_count(0);

        assert_eq!(mem::size_of::<Instance>(), HOST_PAGE_SIZE_EXPECTED);
        let unpadded_size = offset_of!(Instance, _padding);
        assert!(unpadded_size <= HOST_PAGE_SIZE_EXPECTED - mem::size_of::<*mut i64>());
        inst
    }

    // The globals pointer must be stored right before the end of the structure, padded to the page size,
    // so that it is 8 bytes before the heap.
    // For this reason, the alignment of the structure is set to 4096, and we define accessors that
    // read/write the globals pointer as bytes [4096-8..4096] of that structure represented as raw bytes.
    // InstanceRuntimeData is placed such that it ends at the end of the page this `Instance` starts
    // on. So we can access it by *self + PAGE_SIZE - size_of::<InstanceRuntimeData>
    #[inline]
    fn get_instance_implicits(&self) -> &InstanceRuntimeData {
        unsafe {
            let implicits_ptr = (self as *const _ as *const u8)
                .offset((HOST_PAGE_SIZE_EXPECTED - mem::size_of::<InstanceRuntimeData>()) as isize)
                as *const InstanceRuntimeData;
            mem::transmute::<*const InstanceRuntimeData, &InstanceRuntimeData>(implicits_ptr)
        }
    }

    #[inline]
    fn get_instance_implicits_mut(&mut self) -> &mut InstanceRuntimeData {
        unsafe {
            let implicits_ptr = (self as *mut _ as *mut u8)
                .offset((HOST_PAGE_SIZE_EXPECTED - mem::size_of::<InstanceRuntimeData>()) as isize)
                as *mut InstanceRuntimeData;
            mem::transmute::<*mut InstanceRuntimeData, &mut InstanceRuntimeData>(implicits_ptr)
        }
    }

    #[allow(dead_code)]
    #[inline]
    fn get_globals_ptr(&self) -> *mut i64 {
        self.get_instance_implicits().globals_ptr
    }

    #[inline]
    fn set_globals_ptr(&mut self, globals_ptr: *mut i64) {
        self.get_instance_implicits_mut().globals_ptr = globals_ptr
    }

    /// Run a function in guest context at the given entrypoint.
    fn run_func(&mut self, func: FunctionHandle, args: &[Val]) -> Result<RunResult, Error> {
        if !(self.state.is_ready() || (self.state.is_fault() && !self.state.is_fatal())) {
            return Err(Error::InvalidArgument(
                "instance must be ready or non-fatally faulted",
            ));
        }
        if func.ptr.as_usize() == 0 {
            return Err(Error::InvalidArgument(
                "entrypoint function cannot be null; this is probably a malformed module",
            ));
        }

        let sig = self.module.get_signature(func.id);

        // in typechecking these values, we can only really check that arguments are correct.
        // in the future we might want to make return value use more type safe as well.

        if sig.params.len() != args.len() {
            return Err(Error::InvalidArgument(
                "entrypoint function signature mismatch (number of arguments is incorrect)",
            ));
        }

        for (param_ty, arg) in sig.params.iter().zip(args.iter()) {
            if param_ty != &arg.value_type() {
                return Err(Error::InvalidArgument(
                    "entrypoint function signature mismatch",
                ));
            }
        }

        self.entrypoint = Some(func.ptr);

        let mut args_with_vmctx = vec![Val::from(self.alloc.slot().heap)];
        args_with_vmctx.extend_from_slice(args);

        HOST_CTX.with(|host_ctx| {
            Context::init(
                unsafe { self.alloc.stack_u64_mut() },
                unsafe { &mut *host_ctx.get() },
                &mut self.ctx,
<<<<<<< HEAD
                &self.kill_state.ctx_switch_done,
                func,
=======
                func.ptr.as_usize(),
>>>>>>> eca48fb5
                &args_with_vmctx,
            )
        })?;

<<<<<<< HEAD
        self.state = State::Running {
            tid: unsafe { pthread_self() },
        };

        {
            let mut kill_state = self.kill_state.thread_id.lock().unwrap();
            *kill_state = Some(unsafe { pthread_self() });
        }
=======
        self.swap_and_return()
    }

    /// The core routine for context switching into a guest, and extracting a result.
    ///
    /// This must only be called for an instance in a ready, non-fatally faulted, or yielded
    /// state. The public wrappers around this function should make sure the state is appropriate.
    fn swap_and_return(&mut self) -> Result<RunResult, Error> {
        debug_assert!(
            self.state.is_ready()
                || (self.state.is_fault() && !self.state.is_fatal())
                || self.state.is_yielded()
        );
        self.state = State::Running;
>>>>>>> eca48fb5

        // there should never be another instance running on this thread when we enter this function
        CURRENT_INSTANCE.with(|current_instance| {
            let mut current_instance = current_instance.borrow_mut();
            assert!(
                current_instance.is_none(),
                "no other instance is running on this thread"
            );
            // safety: `self` is not null if we are in this function
            *current_instance = Some(unsafe { NonNull::new_unchecked(self) });
        });

        self.with_signals_on(|i| {
            HOST_CTX.with(|host_ctx| {
                // Save the current context into `host_ctx`, and jump to the guest context. The
                // lucet context is linked to host_ctx, so it will return here after it finishes,
                // successfully or otherwise.
                unsafe {
                    Context::swap(
                        &mut *host_ctx.get(),
                        &mut i.ctx,
                        &i.kill_state.ctx_switch_done,
                    )
                };
                Ok(())
            })
        })?;

        CURRENT_INSTANCE.with(|current_instance| {
            *current_instance.borrow_mut() = None;
        });

        // Sandbox has jumped back to the host process, indicating it has either:
        //
        // * returned: state should be `Running`; transition to `Ready` and return a RunResult
        // * yielded: state should be `Yielding`; transition to `Yielded` and return a RunResult
        // * trapped: state should be `Faulted`; populate details and return an error or call a handler as appropriate
        // * terminated: state should be `Terminating`; transition to `Terminated` and return the termination details as an Err
        //
        // The state should never be `Ready`, `Terminated`, `Yielded`, or `Transitioning` at this point

<<<<<<< HEAD
        {
            let mut kill_state = self.kill_state.thread_id.lock().unwrap();
            *kill_state = None;
        }

        match &self.state {
            State::Running { .. } => {
=======
        // Set transitioning state temporarily so that we can move values out of the current state
        let st = mem::replace(&mut self.state, State::Transitioning);

        match st {
            State::Running => {
>>>>>>> eca48fb5
                let retval = self.ctx.get_untyped_retval();
                self.state = State::Ready;
                Ok(RunResult::Returned(retval))
            }
            State::Terminating { details, .. } => {
                self.state = State::Terminated;
                Err(Error::RuntimeTerminated(details))
            }
            State::Yielding { val, expecting } => {
                self.state = State::Yielded { expecting };
                Ok(RunResult::Yielded(val))
            }
            State::Faulted {
                mut details,
                siginfo,
                context,
            } => {
                // Sandbox is no longer runnable. It's unsafe to determine all error details in the signal
                // handler, so we fill in extra details here.
                //
                // FIXME after lucet-module is complete it should be possible to fill this in without
                // consulting the process symbol table
                details.rip_addr_details = self
                    .module
                    .addr_details(details.rip_addr as *const c_void)?;

                // fill the state back in with the updated details in case fatal handlers need it
                self.state = State::Faulted {
                    details: details.clone(),
                    siginfo,
                    context,
                };

                if details.fatal {
                    // Some errors indicate that the guest is not functioning correctly or that
                    // the loaded code violated some assumption, so bail out via the fatal
                    // handler.

                    // Run the C-style fatal handler, if it exists.
                    self.c_fatal_handler
                        .map(|h| unsafe { h(self as *mut Instance) });

                    // If there is no C-style fatal handler, or if it (erroneously) returns,
                    // call the Rust handler that we know will not return
                    (self.fatal_handler)(self)
                } else {
                    // leave the full fault details in the instance state, and return the
                    // higher-level info to the user
                    Err(Error::RuntimeFault(details))
                }
            }
            State::Ready | State::Terminated | State::Yielded { .. } | State::Transitioning => Err(
                lucet_format_err!("\"impossible\" state found in `swap_and_return()`: {}", st),
            ),
        }
    }

    fn run_start(&mut self) -> Result<(), Error> {
        if let Some(start) = self.module.get_start_func()? {
            let res = self.run_func(start, &[])?;
            if res.is_yielded() {
                return Err(Error::StartYielded);
            }
        }
        Ok(())
    }
}

<<<<<<< HEAD
pub enum State {
    Ready {
        retval: UntypedRetVal,
    },
    Running {
        tid: pthread_t,
    },
    Fault {
        details: FaultDetails,
        siginfo: libc::siginfo_t,
        context: UContext,
    },
    Terminated {
        details: TerminationDetails,
    },
}

=======
>>>>>>> eca48fb5
/// Information about a runtime fault.
///
/// Runtime faults are raised implictly by signal handlers that return `SignalBehavior::Default` in
/// response to signals arising while a guest is running.
#[derive(Clone, Debug)]
pub struct FaultDetails {
    /// If true, the instance's `fatal_handler` will be called.
    pub fatal: bool,
    /// Information about the type of fault that occurred.
    pub trapcode: Option<TrapCode>,
    /// The instruction pointer where the fault occurred.
    pub rip_addr: uintptr_t,
    /// Extra information about the instruction pointer's location, if available.
    pub rip_addr_details: Option<module::AddrDetails>,
}

impl std::fmt::Display for FaultDetails {
    fn fmt(&self, f: &mut std::fmt::Formatter<'_>) -> std::fmt::Result {
        if self.fatal {
            write!(f, "fault FATAL ")?;
        } else {
            write!(f, "fault ")?;
        }

        if let Some(trapcode) = self.trapcode {
            write!(f, "{:?} ", trapcode)?;
        } else {
            write!(f, "TrapCode::UNKNOWN ")?;
        }

        write!(f, "code at address {:p}", self.rip_addr as *const c_void)?;

        if let Some(ref addr_details) = self.rip_addr_details {
            if let Some(ref fname) = addr_details.file_name {
                let sname = addr_details
                    .sym_name
                    .as_ref()
                    .map(String::as_str)
                    .unwrap_or("<unknown>");
                write!(f, " (symbol {}:{})", fname, sname)?;
            }
            if addr_details.in_module_code {
                write!(f, " (inside module code)")
            } else {
                write!(f, " (not inside module code)")
            }
        } else {
            write!(f, " (unknown whether in module)")
        }
    }
}

/// Information about a terminated guest.
///
/// Guests are terminated either explicitly by `Vmctx::terminate()`, or implicitly by signal
/// handlers that return `SignalBehavior::Terminate`. It usually indicates that an unrecoverable
/// error has occurred in a hostcall, rather than in WebAssembly code.
pub enum TerminationDetails {
    /// Returned when a signal handler terminates the instance.
    Signal,
<<<<<<< HEAD
    GetEmbedCtx,
    /// Calls to `Vmctx::terminate()` may attach an arbitrary pointer for extra debugging
    /// information.
    Provided(Arc<dyn Any>),
    Remote,
=======
    /// Returned when `get_embed_ctx` or `get_embed_ctx_mut` are used with a type that is not present.
    CtxNotFound,
    /// Returned when the type of the value passed to `Instance::resume_with_val()` does not match
    /// the type expected by `Vmctx::yield_expecting_val()` or `Vmctx::yield_val_expecting_val`, or
    /// if `Instance::resume()` was called when a value was expected.
    ///
    /// **Note**: If you see this termination value, please report it as a Lucet bug. The types of
    /// resumed values are dynamically checked by `Instance::resume()` and
    /// `Instance::resume_with_val()`, so this should never arise.
    YieldTypeMismatch,
    /// Returned when dynamic borrowing rules of methods like `Vmctx::heap()` are violated.
    BorrowError(&'static str),
    /// Calls to `lucet_hostcall_terminate` provide a payload for use by the embedder.
    Provided(Box<dyn Any + 'static>),
>>>>>>> eca48fb5
}

impl TerminationDetails {
    pub fn provide<A: Any + 'static>(details: A) -> Self {
        TerminationDetails::Provided(Box::new(details))
    }
    pub fn provided_details(&self) -> Option<&dyn Any> {
        match self {
            TerminationDetails::Provided(a) => Some(a.as_ref()),
            _ => None,
        }
    }
}

// Because of deref coercions, the code above was tricky to get right-
// test that a string makes it through
#[test]
fn termination_details_any_typing() {
    let hello = "hello, world".to_owned();
    let details = TerminationDetails::provide(hello.clone());
    let provided = details.provided_details().expect("got Provided");
    assert_eq!(
        provided.downcast_ref::<String>().expect("right type"),
        &hello
    );
}

impl PartialEq for TerminationDetails {
    fn eq(&self, rhs: &TerminationDetails) -> bool {
        use TerminationDetails::*;
        match (self, rhs) {
            (Signal, Signal) => true,
            (BorrowError(msg1), BorrowError(msg2)) => msg1 == msg2,
            (CtxNotFound, CtxNotFound) => true,
            // can't compare `Any`
            _ => false,
        }
    }
}

impl std::fmt::Debug for TerminationDetails {
<<<<<<< HEAD
    fn fmt(&self, f: &mut std::fmt::Formatter) -> std::fmt::Result {
        write!(
            f,
            "TerminationDetails::{}",
            match self {
                TerminationDetails::Signal => "Signal",
                TerminationDetails::GetEmbedCtx => "GetEmbedCtx",
                TerminationDetails::Provided(_) => "Provided(Any)",
                TerminationDetails::Remote => "Remote",
            }
        )
=======
    fn fmt(&self, f: &mut std::fmt::Formatter<'_>) -> std::fmt::Result {
        write!(f, "TerminationDetails::")?;
        match self {
            TerminationDetails::Signal => write!(f, "Signal"),
            TerminationDetails::BorrowError(msg) => write!(f, "BorrowError({})", msg),
            TerminationDetails::CtxNotFound => write!(f, "CtxNotFound"),
            TerminationDetails::YieldTypeMismatch => write!(f, "YieldTypeMismatch"),
            TerminationDetails::Provided(_) => write!(f, "Provided(Any)"),
        }
>>>>>>> eca48fb5
    }
}

unsafe impl Send for TerminationDetails {}
unsafe impl Sync for TerminationDetails {}

<<<<<<< HEAD
impl std::fmt::Display for State {
    fn fmt(&self, f: &mut std::fmt::Formatter) -> std::fmt::Result {
        match self {
            State::Ready { .. } => write!(f, "ready"),
            State::Running { .. } => write!(f, "running"),
            State::Fault {
                details, siginfo, ..
            } => {
                write!(f, "{}", details)?;
                write!(
                    f,
                    " triggered by {}: ",
                    strsignal_wrapper(siginfo.si_signo)
                        .into_string()
                        .expect("strsignal returns valid UTF-8")
                )?;

                if siginfo.si_signo == SIGSEGV || siginfo.si_signo == SIGBUS {
                    // We know this is inside the heap guard, because by the time we get here,
                    // `lucet_error_verify_trap_safety` will have run and validated it.
                    write!(
                        f,
                        " accessed memory at {:p} (inside heap guard)",
                        siginfo.si_addr()
                    )?;
                }
                Ok(())
            }
            State::Terminated { .. } => write!(f, "terminated"),
        }
    }
=======
/// The value yielded by an instance through a [`Vmctx`](vmctx/struct.Vmctx.html) and returned to
/// the host.
pub struct YieldedVal {
    val: Box<dyn Any + 'static>,
>>>>>>> eca48fb5
}

impl std::fmt::Debug for YieldedVal {
    fn fmt(&self, f: &mut std::fmt::Formatter<'_>) -> std::fmt::Result {
        if self.is_none() {
            write!(f, "YieldedVal {{ val: None }}")
        } else {
            write!(f, "YieldedVal {{ val: Some }}")
        }
    }
}

<<<<<<< HEAD
    pub fn is_running(&self) -> bool {
        if let State::Running { .. } = self {
            true
        } else {
            false
        }
=======
impl YieldedVal {
    pub(crate) fn new<A: Any + 'static>(val: A) -> Self {
        YieldedVal { val: Box::new(val) }
>>>>>>> eca48fb5
    }

    /// Returns `true` if the guest yielded without a value.
    pub fn is_none(&self) -> bool {
        self.val.is::<EmptyYieldVal>()
    }

    /// Returns `true` if the guest yielded with a value.
    pub fn is_some(&self) -> bool {
        !self.is_none()
    }

    /// Attempt to downcast the yielded value to a concrete type, returning the original
    /// `YieldedVal` if unsuccessful.
    pub fn downcast<A: Any + 'static + Send + Sync>(self) -> Result<Box<A>, YieldedVal> {
        match self.val.downcast() {
            Ok(val) => Ok(val),
            Err(val) => Err(YieldedVal { val }),
        }
    }

    /// Returns a reference to the yielded value if it is present and of type `A`, or `None` if it
    /// isn't.
    pub fn downcast_ref<A: Any + 'static + Send + Sync>(&self) -> Option<&A> {
        self.val.downcast_ref()
    }
}

/// A marker value to indicate a yield or resume with no value.
///
/// This exists to unify the implementations of the various operators, and should only ever be
/// created by internal code.
#[derive(Debug)]
pub(crate) struct EmptyYieldVal;

<<<<<<< HEAD
// TODO: PR into `nix`
fn strsignal_wrapper(sig: libc::c_int) -> CString {
    unsafe { CStr::from_ptr(strsignal(sig)).to_owned() }
}

/// Instance state related to remote kill switch functionality.
///
///n
struct KillState {
    ctx_switch_done: AtomicBool,
    should_terminate: AtomicBool,
    thread_id: Mutex<Option<pthread_t>>,
}

pub struct KillSwitch {
    state: Weak<KillState>,
}

/// An object that can be used to terminate an instance's execution from a separate thread.
///
///
impl KillSwitch {
    pub fn terminate(&self) {
        if let Some(state) = self.state.upgrade() {
            state.should_terminate.store(true, Ordering::SeqCst);

            if !state.ctx_switch_done.load(Ordering::SeqCst) {
                println!("KillSwitch::terminate - context switch isn't done yet");
                return;
            } else {
                println!("KillSwitch::terminate - context switch IS done!");
            }

            if let Some(thread_id) = *state.thread_id.lock().unwrap() {
                unsafe {
                    pthread_kill(thread_id, SIGALRM);
                }
            }
        }
    }
=======
fn default_fatal_handler(inst: &Instance) -> ! {
    panic!("> instance {:p} had fatal error: {}", inst, inst.state);
>>>>>>> eca48fb5
}<|MERGE_RESOLUTION|>--- conflicted
+++ resolved
@@ -13,16 +13,8 @@
 use crate::region::RegionInternal;
 use crate::val::{UntypedRetVal, Val};
 use crate::WASM_PAGE_SIZE;
-<<<<<<< HEAD
-use libc::{
-    c_void, pthread_kill, pthread_self, pthread_t, siginfo_t, uintptr_t, SIGALRM, SIGBUS, SIGSEGV,
-};
-use lucet_module_data::TrapCode;
-
-=======
-use libc::{c_void, siginfo_t, uintptr_t};
+use libc::{c_void, pthread_kill, pthread_self, pthread_t, siginfo_t, uintptr_t, SIGALRM};
 use lucet_module::InstanceRuntimeData;
->>>>>>> eca48fb5
 use memoffset::offset_of;
 use std::any::Any;
 use std::cell::{BorrowError, BorrowMutError, Ref, RefCell, RefMut, UnsafeCell};
@@ -234,7 +226,7 @@
     pub(crate) state: State,
 
     /// Small mutexed state used for remote kill switch functionality
-    kill_state: Arc<KillState>,
+    pub(crate) kill_state: Arc<KillState>,
 
     /// The memory allocated for this instance
     alloc: Alloc,
@@ -700,12 +692,12 @@
         self.c_fatal_handler = Some(handler);
     }
 
-<<<<<<< HEAD
     pub fn kill_switch(&self) -> KillSwitch {
         KillSwitch {
             state: Arc::downgrade(&self.kill_state),
         }
-=======
+    }
+
     #[inline]
     pub fn get_instruction_count(&self) -> u64 {
         self.get_instance_implicits().instruction_count
@@ -714,7 +706,6 @@
     #[inline]
     pub fn set_instruction_count(&mut self, instruction_count: u64) {
         self.get_instance_implicits_mut().instruction_count = instruction_count;
->>>>>>> eca48fb5
     }
 }
 
@@ -727,18 +718,12 @@
             embed_ctx: embed_ctx,
             module,
             ctx: Context::new(),
-<<<<<<< HEAD
-            state: State::Ready {
-                retval: UntypedRetVal::default(),
-            },
+            state: State::Ready,
             kill_state: Arc::new(KillState {
                 should_terminate: AtomicBool::new(false),
                 ctx_switch_done: AtomicBool::new(false),
                 thread_id: Mutex::new(None),
             }),
-=======
-            state: State::Ready,
->>>>>>> eca48fb5
             alloc,
             fatal_handler: default_fatal_handler,
             c_fatal_handler: None,
@@ -835,26 +820,12 @@
                 unsafe { self.alloc.stack_u64_mut() },
                 unsafe { &mut *host_ctx.get() },
                 &mut self.ctx,
-<<<<<<< HEAD
                 &self.kill_state.ctx_switch_done,
-                func,
-=======
                 func.ptr.as_usize(),
->>>>>>> eca48fb5
                 &args_with_vmctx,
             )
         })?;
 
-<<<<<<< HEAD
-        self.state = State::Running {
-            tid: unsafe { pthread_self() },
-        };
-
-        {
-            let mut kill_state = self.kill_state.thread_id.lock().unwrap();
-            *kill_state = Some(unsafe { pthread_self() });
-        }
-=======
         self.swap_and_return()
     }
 
@@ -869,7 +840,11 @@
                 || self.state.is_yielded()
         );
         self.state = State::Running;
->>>>>>> eca48fb5
+
+        {
+            let mut kill_state = self.kill_state.thread_id.lock().unwrap();
+            *kill_state = Some(unsafe { pthread_self() });
+        }
 
         // there should never be another instance running on this thread when we enter this function
         CURRENT_INSTANCE.with(|current_instance| {
@@ -911,21 +886,15 @@
         //
         // The state should never be `Ready`, `Terminated`, `Yielded`, or `Transitioning` at this point
 
-<<<<<<< HEAD
         {
             let mut kill_state = self.kill_state.thread_id.lock().unwrap();
             *kill_state = None;
         }
 
-        match &self.state {
-            State::Running { .. } => {
-=======
-        // Set transitioning state temporarily so that we can move values out of the current state
         let st = mem::replace(&mut self.state, State::Transitioning);
 
         match st {
             State::Running => {
->>>>>>> eca48fb5
                 let retval = self.ctx.get_untyped_retval();
                 self.state = State::Ready;
                 Ok(RunResult::Returned(retval))
@@ -994,26 +963,6 @@
     }
 }
 
-<<<<<<< HEAD
-pub enum State {
-    Ready {
-        retval: UntypedRetVal,
-    },
-    Running {
-        tid: pthread_t,
-    },
-    Fault {
-        details: FaultDetails,
-        siginfo: libc::siginfo_t,
-        context: UContext,
-    },
-    Terminated {
-        details: TerminationDetails,
-    },
-}
-
-=======
->>>>>>> eca48fb5
 /// Information about a runtime fault.
 ///
 /// Runtime faults are raised implictly by signal handlers that return `SignalBehavior::Default` in
@@ -1074,13 +1023,6 @@
 pub enum TerminationDetails {
     /// Returned when a signal handler terminates the instance.
     Signal,
-<<<<<<< HEAD
-    GetEmbedCtx,
-    /// Calls to `Vmctx::terminate()` may attach an arbitrary pointer for extra debugging
-    /// information.
-    Provided(Arc<dyn Any>),
-    Remote,
-=======
     /// Returned when `get_embed_ctx` or `get_embed_ctx_mut` are used with a type that is not present.
     CtxNotFound,
     /// Returned when the type of the value passed to `Instance::resume_with_val()` does not match
@@ -1095,7 +1037,7 @@
     BorrowError(&'static str),
     /// Calls to `lucet_hostcall_terminate` provide a payload for use by the embedder.
     Provided(Box<dyn Any + 'static>),
->>>>>>> eca48fb5
+    Remote,
 }
 
 impl TerminationDetails {
@@ -1137,19 +1079,6 @@
 }
 
 impl std::fmt::Debug for TerminationDetails {
-<<<<<<< HEAD
-    fn fmt(&self, f: &mut std::fmt::Formatter) -> std::fmt::Result {
-        write!(
-            f,
-            "TerminationDetails::{}",
-            match self {
-                TerminationDetails::Signal => "Signal",
-                TerminationDetails::GetEmbedCtx => "GetEmbedCtx",
-                TerminationDetails::Provided(_) => "Provided(Any)",
-                TerminationDetails::Remote => "Remote",
-            }
-        )
-=======
     fn fmt(&self, f: &mut std::fmt::Formatter<'_>) -> std::fmt::Result {
         write!(f, "TerminationDetails::")?;
         match self {
@@ -1158,52 +1087,18 @@
             TerminationDetails::CtxNotFound => write!(f, "CtxNotFound"),
             TerminationDetails::YieldTypeMismatch => write!(f, "YieldTypeMismatch"),
             TerminationDetails::Provided(_) => write!(f, "Provided(Any)"),
-        }
->>>>>>> eca48fb5
+            TerminationDetails::Remote => write!(f, "Remote"),
+        }
     }
 }
 
 unsafe impl Send for TerminationDetails {}
 unsafe impl Sync for TerminationDetails {}
 
-<<<<<<< HEAD
-impl std::fmt::Display for State {
-    fn fmt(&self, f: &mut std::fmt::Formatter) -> std::fmt::Result {
-        match self {
-            State::Ready { .. } => write!(f, "ready"),
-            State::Running { .. } => write!(f, "running"),
-            State::Fault {
-                details, siginfo, ..
-            } => {
-                write!(f, "{}", details)?;
-                write!(
-                    f,
-                    " triggered by {}: ",
-                    strsignal_wrapper(siginfo.si_signo)
-                        .into_string()
-                        .expect("strsignal returns valid UTF-8")
-                )?;
-
-                if siginfo.si_signo == SIGSEGV || siginfo.si_signo == SIGBUS {
-                    // We know this is inside the heap guard, because by the time we get here,
-                    // `lucet_error_verify_trap_safety` will have run and validated it.
-                    write!(
-                        f,
-                        " accessed memory at {:p} (inside heap guard)",
-                        siginfo.si_addr()
-                    )?;
-                }
-                Ok(())
-            }
-            State::Terminated { .. } => write!(f, "terminated"),
-        }
-    }
-=======
 /// The value yielded by an instance through a [`Vmctx`](vmctx/struct.Vmctx.html) and returned to
 /// the host.
 pub struct YieldedVal {
     val: Box<dyn Any + 'static>,
->>>>>>> eca48fb5
 }
 
 impl std::fmt::Debug for YieldedVal {
@@ -1216,18 +1111,9 @@
     }
 }
 
-<<<<<<< HEAD
-    pub fn is_running(&self) -> bool {
-        if let State::Running { .. } = self {
-            true
-        } else {
-            false
-        }
-=======
 impl YieldedVal {
     pub(crate) fn new<A: Any + 'static>(val: A) -> Self {
         YieldedVal { val: Box::new(val) }
->>>>>>> eca48fb5
     }
 
     /// Returns `true` if the guest yielded without a value.
@@ -1263,17 +1149,15 @@
 #[derive(Debug)]
 pub(crate) struct EmptyYieldVal;
 
-<<<<<<< HEAD
-// TODO: PR into `nix`
-fn strsignal_wrapper(sig: libc::c_int) -> CString {
-    unsafe { CStr::from_ptr(strsignal(sig)).to_owned() }
+fn default_fatal_handler(inst: &Instance) -> ! {
+    panic!("> instance {:p} had fatal error: {}", inst, inst.state);
 }
 
 /// Instance state related to remote kill switch functionality.
 ///
 ///n
-struct KillState {
-    ctx_switch_done: AtomicBool,
+pub(crate) struct KillState {
+    pub(crate) ctx_switch_done: AtomicBool,
     should_terminate: AtomicBool,
     thread_id: Mutex<Option<pthread_t>>,
 }
@@ -1304,8 +1188,4 @@
             }
         }
     }
-=======
-fn default_fatal_handler(inst: &Instance) -> ! {
-    panic!("> instance {:p} had fatal error: {}", inst, inst.state);
->>>>>>> eca48fb5
 }