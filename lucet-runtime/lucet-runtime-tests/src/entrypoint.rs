--- conflicted
+++ resolved
@@ -203,11 +203,11 @@
 
         #[lucet_hostcall]
         #[no_mangle]
-        pub unsafe extern "C" fn callback_hostcall(vmctx: &mut Vmctx, cb_idx: u32, x: u64) -> u64 {
+        pub unsafe extern "C" fn callback_hostcall(vmctx: &Vmctx, cb_idx: u32, x: u64) -> u64 {
             let func = vmctx
                 .get_func_from_idx(0, cb_idx)
                 .expect("can get function by index");
-            let func = std::mem::transmute::<usize, extern "C" fn(*mut lucet_vmctx, u64) -> u64>(
+            let func = std::mem::transmute::<usize, extern "C" fn(*const lucet_vmctx, u64) -> u64>(
                 func.ptr.as_usize(),
             );
             (func)(vmctx.as_raw(), x) + 1
@@ -216,7 +216,7 @@
         #[lucet_hostcall]
         #[no_mangle]
         pub unsafe extern "C" fn add_4_hostcall(
-            vmctx: &mut Vmctx,
+            vmctx: &Vmctx,
             x: u64,
             y: u64,
             z: u64,
@@ -224,7 +224,6 @@
         ) -> u64 {
             x + y + z + w
         }
-
 
         $(
             mod $region_id {
@@ -235,7 +234,7 @@
                 };
                 use std::sync::Arc;
                 use $TestRegion as TestRegion;
-
+                use $crate::build::test_module_c;
                 use $crate::entrypoint::{mock_calculator_module, wat_calculator_module};
 
                 #[test]
@@ -666,32 +665,6 @@
                     assert_eq!(u64::from(retval), 1800);
                 }
 
-<<<<<<< HEAD
-        #[lucet_hostcall]
-        #[no_mangle]
-        pub unsafe extern "C" fn callback_hostcall(vmctx: &Vmctx, cb_idx: u32, x: u64) -> u64 {
-            let func = vmctx
-                .get_func_from_idx(0, cb_idx)
-                .expect("can get function by index");
-            let func = std::mem::transmute::<usize, extern "C" fn(*const lucet_vmctx, u64) -> u64>(
-                func.ptr.as_usize(),
-            );
-            (func)(vmctx.as_raw(), x) + 1
-        }
-
-        #[lucet_hostcall]
-        #[no_mangle]
-        pub unsafe extern "C" fn add_4_hostcall(
-            vmctx: &Vmctx,
-            x: u64,
-            y: u64,
-            z: u64,
-            w: u64,
-        ) -> u64 {
-            x + y + z + w
-        }
-=======
-                use $crate::build::test_module_c;
                 const TEST_REGION_INIT_VAL: libc::c_int = 123;
                 const TEST_REGION_SIZE: libc::size_t = 4;
 
@@ -819,7 +792,6 @@
                         }
                     }
                 }
->>>>>>> 58eb2794
 
                 const TEST_REGION2_INIT_VAL: libc::c_int = 99;
                 const TEST_REGION2_SIZE: libc::size_t = 420;
